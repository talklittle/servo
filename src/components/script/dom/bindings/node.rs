--- conflicted
+++ resolved
@@ -13,49 +13,6 @@
 use js::jsapi::{JSContext, JSObject};
 use servo_util::tree::TreeNodeRef;
 
-<<<<<<< HEAD
-#[fixed_stack_segment]
-pub fn init(compartment: @mut Compartment) {
-    let obj = utils::define_empty_prototype(~"Node", None, compartment);
-
-    let attrs = @~[
-        JSPropertySpec {
-         name: compartment.add_name(~"firstChild"),
-         tinyid: 0,
-         flags: (JSPROP_SHARED | JSPROP_ENUMERATE | JSPROP_NATIVE_ACCESSORS) as u8,
-         getter: JSPropertyOpWrapper {op: Some(getFirstChild), info: null()},
-         setter: JSStrictPropertyOpWrapper {op: None, info: null()}},
-
-        JSPropertySpec {
-         name: compartment.add_name(~"nextSibling"),
-         tinyid: 0,
-         flags: (JSPROP_SHARED | JSPROP_ENUMERATE | JSPROP_NATIVE_ACCESSORS) as u8,
-         getter: JSPropertyOpWrapper {op: Some(getNextSibling), info: null()},
-         setter: JSStrictPropertyOpWrapper {op: None, info: null()}},
-
-        JSPropertySpec {
-         name: compartment.add_name(~"nodeType"),
-         tinyid: 0,
-         flags: (JSPROP_SHARED | JSPROP_ENUMERATE | JSPROP_NATIVE_ACCESSORS) as u8,
-         getter: JSPropertyOpWrapper {op: Some(getNodeType), info: null()},
-         setter: JSStrictPropertyOpWrapper {op: None, info: null()}},
-        
-        JSPropertySpec {
-         name: null(),
-         tinyid: 0,
-         flags: (JSPROP_SHARED | JSPROP_ENUMERATE | JSPROP_NATIVE_ACCESSORS) as u8,
-         getter: JSPropertyOpWrapper {op: None, info: null()},
-         setter: JSStrictPropertyOpWrapper {op: None, info: null()}}];
-    compartment.global_props.push(attrs);
-    do attrs.as_imm_buf |specs, _len| {
-        unsafe {
-            JS_DefineProperties(compartment.cx.ptr, obj.ptr, specs);
-        }
-    }
-}
-
-=======
->>>>>>> f89cbef1
 macro_rules! generate_element(
     ($name: path) => ({
         let node: @mut $name = unsafe { cast::transmute(node.raw_object()) };
